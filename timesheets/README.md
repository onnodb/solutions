--- conflicted
+++ resolved
@@ -22,8 +22,6 @@
 [data-val]: https://developers.google.com/apps-script/reference/spreadsheet/data-validation-builder
 
 ## Set-Up Instructions
-
-<<<<<<< HEAD
 First, set up your Spreadsheet:
 1. Create a copy of the sample [Timesheets Responses][sheet-link] Google Sheet.
    
@@ -32,16 +30,11 @@
 1. Once you've received responses, on your google form hit **Edit > View Summary***. 
    Click the three summary dots in the top right corner, and click on **Select Response 
    Destination**   from the drop-down.
-=======
-1. Create a copy of the sample [Employee Weekly TimeSheet Form][sample-form].
-1. Create a copy of the sample [Timesheets][sample-sheet] Google Sheet.
-1. Once you've received responses, on your google form hit **Edit > View
-   Summary***. Click the three summary dots in the top right corner, and click
-on **Select Response Destination** from the drop-down.
->>>>>>> cbd466e1
 1. Select the new Google Sheet you just created (the copy of the given sheet).
    The Form responses will now appear in this sheet.
-1. A dialog box will appear and tell you that the script requires authorization.
+
+Let's get your script! running!
+1. Inside of the selected Sheet, a dialog box will appear and tell you that the script requires authorization.
    Read the authorization notice and continue.
 1. You will see a new **Timesheets** menu. Click it and select **Column Setup**.
    You will now see columns for weekly pay values, approval status, and notified
@@ -55,10 +48,5 @@
    the “NOTIFIED” column change, which are in place to ensure the employer does not
    send out double emails. 
 
-<<<<<<< HEAD
-[sheet-link]: https://docs.google.com/spreadsheets/d/1Yp8ZCcSrm2l7xpLx2GAxzSBsIUBpzjALtqnuZ8huUfE/edit?usp=sharing
-[form-link]: https://forms.gle/a5McDiGaVhJ1nVFA8
-=======
 [sample-form]: https://docs.google.com/forms/d/e/1FAIpQLSfPmsfPYuF-PPjjFEIJyNpYj6YrEEbMVooXjaQ1Dj-Lsmflsw/viewform?usp=sf_link
 [sample-sheet]: https://docs.google.com/spreadsheets/d/1Yp8ZCcSrm2l7xpLx2GAxzSBsIUBpzjALtqnuZ8huUfE/edit?usp=sharing.
->>>>>>> cbd466e1
